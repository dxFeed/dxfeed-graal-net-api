--- conflicted
+++ resolved
@@ -93,52 +93,14 @@
         });
     }
 
-<<<<<<< HEAD
-    [Test]
-    public void CheckAddSymbols()
-    {
-        var endpoint = Create(Feed);
-
-        var subscription = endpoint.GetFeed().CreateSubscription(typeof(Candle));
-        var symbols = new List<object>
-        {
-            "AAPL_TEST",
-            "AAPL_TEST{=d}",
-            WildcardSymbol.All,
-            CandleSymbol.ValueOf("AAPL0", CandlePeriod.Day),
-            new TimeSeriesSubscriptionSymbol("AAPL2", 1),
-            new IndexedEventSubscriptionSymbol("AAPL1", IndexedEventSource.DEFAULT),
-            new IndexedEventSubscriptionSymbol("AAPL3", OrderSource.ntv),
-            new IndexedEventSubscriptionSymbol("AAPL4", OrderSource.ValueOf(1))
-        };
-        subscription.SetSymbols(symbols);
-        var resultSymbols = subscription.GetSymbols();
-        Assert.That(new HashSet<object>(symbols).SetEquals(resultSymbols));
-        subscription.Clear();
-        Assert.That(subscription.GetSymbols().Any(), Is.False);
-        subscription.SetSymbols(symbols.ToArray());
-        Assert.That(new HashSet<object>(symbols).SetEquals(resultSymbols));
-        subscription.Clear();
-        subscription.AddSymbols(symbols);
-        Assert.That(new HashSet<object>(symbols).SetEquals(subscription.GetSymbols()));
-        subscription.Clear();
-
-        var tempList = new List<object>();
-        foreach (var symbol in symbols)
-        {
-            tempList.Add(symbol);
-            subscription.AddSymbols(symbol);
-            Assert.That(new HashSet<object>(tempList).SetEquals(subscription.GetSymbols()));
-        }
-    }
-=======
     // [Test]
     // public void CheckAddSymbols()
     // {
     //     var endpoint = Create(Feed);
     //
     //     var subscription = endpoint.GetFeed().CreateSubscription(typeof(Candle));
-    //     var symbols = new List<object> {
+    //     var symbols = new List<object>
+    //     {
     //         "AAPL_TEST",
     //         "AAPL_TEST{=d}",
     //         WildcardSymbol.All,
@@ -155,6 +117,17 @@
     //     Assert.That(subscription.GetSymbols().Any(), Is.False);
     //     subscription.SetSymbols(symbols.ToArray());
     //     Assert.That(new HashSet<object>(symbols).SetEquals(resultSymbols));
+    //     subscription.Clear();
+    //     subscription.AddSymbols(symbols);
+    //     Assert.That(new HashSet<object>(symbols).SetEquals(subscription.GetSymbols()));
+    //     subscription.Clear();
+    //
+    //     var tempList = new List<object>();
+    //     foreach (var symbol in symbols)
+    //     {
+    //         tempList.Add(symbol);
+    //         subscription.AddSymbols(symbol);
+    //         Assert.That(new HashSet<object>(tempList).SetEquals(subscription.GetSymbols()));
+    //     }
     // }
->>>>>>> 4313bc49
 }